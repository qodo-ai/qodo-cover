import pytest
import xml.etree.ElementTree as ET
from cover_agent.CoverageProcessor import CoverageProcessor


@pytest.fixture
def mock_xml_tree(monkeypatch):
    """
    Creates a mock function to simulate the ET.parse method, returning a mocked XML tree structure.
    """

    def mock_parse(file_path):
        # Mock XML structure for the test
        xml_str = """<coverage>
                        <packages>
                            <package>
                                <classes>
                                    <class filename="app.py">
                                        <lines>
                                            <line number="1" hits="1"/>
                                            <line number="2" hits="0"/>
                                        </lines>
                                    </class>
                                </classes>
                            </package>
                        </packages>
                     </coverage>"""
        root = ET.ElementTree(ET.fromstring(xml_str))
        return root

    monkeypatch.setattr(ET, "parse", mock_parse)


class TestCoverageProcessor:
    @pytest.fixture
    def processor(self):
        # Initializes CoverageProcessor with cobertura coverage type for each test
        return CoverageProcessor("fake_path", "app.py", "cobertura")

    def test_parse_coverage_report_cobertura(self, mock_xml_tree, processor):
        """
        Tests the parse_coverage_report method for correct line number and coverage calculation with Cobertura reports.
        """
        covered_lines, missed_lines, coverage_pct = processor.parse_coverage_report()

        assert covered_lines == [1], "Should list line 1 as covered"
        assert missed_lines == [2], "Should list line 2 as missed"
        assert coverage_pct == 0.5, "Coverage should be 50 percent"

    def test_correct_parsing_for_matching_package_and_class(self, mocker):
        # Setup
        mock_open = mocker.patch(
            "builtins.open",
            mocker.mock_open(
                read_data="PACKAGE,CLASS,LINE_MISSED,LINE_COVERED\ncom.example,MyClass,5,10"
            ),
        )
        mocker.patch(
            "csv.DictReader",
            return_value=[
                {
                    "PACKAGE": "com.example",
                    "CLASS": "MyClass",
                    "LINE_MISSED": "5",
                    "LINE_COVERED": "10",
                }
            ],
        )
        processor = CoverageProcessor(
            "path/to/coverage_report.csv", "path/to/MyClass.java", "jacoco"
        )

        # Action
        missed, covered = processor.parse_missed_covered_lines_jacoco_csv(
            "com.example", "MyClass"
        )

        # Assert
        assert missed == 5
        assert covered == 10

    def test_returns_empty_lists_and_float(self, mocker):
        # Mocking the necessary methods
        mocker.patch(
            "cover_agent.CoverageProcessor.CoverageProcessor.extract_package_and_class_java",
            return_value=("com.example", "Example"),
        )
        mocker.patch(
            "cover_agent.CoverageProcessor.CoverageProcessor.parse_missed_covered_lines_jacoco_xml",
            return_value=(0, 0),
        )

        # Initialize the CoverageProcessor object
        coverage_processor = CoverageProcessor(
            file_path="path/to/coverage.xml",
            src_file_path="path/to/example.java",
            coverage_type="jacoco",
        )

        # Invoke the parse_coverage_report_jacoco method
        lines_covered, lines_missed, coverage_percentage = (
            coverage_processor.parse_coverage_report_jacoco()
        )

        # Assert the results
        assert lines_covered == [], "Expected lines_covered to be an empty list"
        assert lines_missed == [], "Expected lines_missed to be an empty list"
        assert coverage_percentage == 0, "Expected coverage percentage to be 0"

    def test_parse_coverage_report_unsupported_type(self):
        processor = CoverageProcessor("fake_path", "app.py", "unsupported_type")
        with pytest.raises(
            ValueError, match="Unsupported coverage report type: unsupported_type"
        ):
            processor.parse_coverage_report()

    def test_extract_package_and_class_java_file_error(self, mocker):
        mocker.patch("builtins.open", side_effect=FileNotFoundError("File not found"))
        processor = CoverageProcessor("fake_path", "path/to/MyClass.java", "jacoco")
        with pytest.raises(FileNotFoundError, match="File not found"):
            processor.extract_package_and_class_java()

    def test_extract_package_and_class_java(self, mocker):
        java_file_content = """
        package com.example;
    
        public class MyClass {
            // class content
        }
        """
        mocker.patch("builtins.open", mocker.mock_open(read_data=java_file_content))
        processor = CoverageProcessor("fake_path", "path/to/MyClass.java", "jacoco")
        package_name, class_name = processor.extract_package_and_class_java()
        assert (
            package_name == "com.example"
        ), "Expected package name to be 'com.example'"
        assert class_name == "MyClass", "Expected class name to be 'MyClass'"

    def test_verify_report_update_file_not_updated(self, mocker):
        mocker.patch("os.path.exists", return_value=True)
        mocker.patch("os.path.getmtime", return_value=1234567.0)

        processor = CoverageProcessor("fake_path", "app.py", "cobertura")
        with pytest.raises(
            AssertionError,
            match="Fatal: The coverage report file was not updated after the test command.",
        ):
            processor.verify_report_update(1234567890)

    def test_verify_report_update_file_not_exist(self, mocker):
        mocker.patch("os.path.exists", return_value=False)

        processor = CoverageProcessor("fake_path", "app.py", "cobertura")
        with pytest.raises(
            AssertionError,
            match='Fatal: Coverage report "fake_path" was not generated.',
        ):
            processor.verify_report_update(1234567890)

    def test_process_coverage_report(self, mocker):
        mock_verify = mocker.patch(
            "cover_agent.CoverageProcessor.CoverageProcessor.verify_report_update"
        )
        mock_parse = mocker.patch(
            "cover_agent.CoverageProcessor.CoverageProcessor.parse_coverage_report",
            return_value=([], [], 0.0),
        )

        processor = CoverageProcessor("fake_path", "app.py", "cobertura")
        result = processor.process_coverage_report(1234567890)

        mock_verify.assert_called_once_with(1234567890)
        mock_parse.assert_called_once()
        assert result == ([], [], 0.0), "Expected result to be ([], [], 0.0)"

    def test_parse_missed_covered_lines_jacoco_csv_key_error(self, mocker):
        mock_open = mocker.patch(
            "builtins.open",
            mocker.mock_open(
                read_data="PACKAGE,CLASS,LINE_MISSED,LINE_COVERED\ncom.example,MyClass,5,10"
            ),
        )
        mocker.patch(
            "csv.DictReader",
            return_value=[
                {"PACKAGE": "com.example", "CLASS": "MyClass", "LINE_MISSED": "5"}
            ],
        )  # Missing 'LINE_COVERED'

        processor = CoverageProcessor(
            "path/to/coverage_report.csv", "path/to/MyClass.java", "jacoco"
        )

        with pytest.raises(KeyError):
            processor.parse_missed_covered_lines_jacoco_csv("com.example", "MyClass")

    def test_parse_coverage_report_lcov_no_coverage_data(self, mocker):
        """
        Test parse_coverage_report_lcov returns empty lists and 0 coverage when the lcov report contains no relevant data.
        """
        mocker.patch("builtins.open", mocker.mock_open(read_data=""))
        processor = CoverageProcessor("empty_report.lcov", "app.py", "lcov")
        covered_lines, missed_lines, coverage_pct = processor.parse_coverage_report_lcov()
        assert covered_lines == [], "Expected no covered lines"
        assert missed_lines == [], "Expected no missed lines"
        assert coverage_pct == 0, "Expected 0% coverage"

    def test_parse_coverage_report_lcov_with_coverage_data(self, mocker):
        """
        Test parse_coverage_report_lcov correctly parses coverage data from an lcov report.
        """
        lcov_data = """
        SF:app.py
        DA:1,1
        DA:2,0
        DA:3,1
        end_of_record
        """
        mocker.patch("builtins.open", mocker.mock_open(read_data=lcov_data))
        processor = CoverageProcessor("report.lcov", "app.py", "lcov")
        covered_lines, missed_lines, coverage_pct = processor.parse_coverage_report_lcov()
        assert covered_lines == [1, 3], "Expected lines 1 and 3 to be covered"
        assert missed_lines == [2], "Expected line 2 to be missed"
        assert coverage_pct == 2/3, "Expected 66.67% coverage"

    def test_parse_coverage_report_lcov_with_multiple_files(self, mocker):
        """
        Test parse_coverage_report_lcov correctly parses coverage data for the target file among multiple files in the lcov report.
        """
        lcov_data = """
        SF:other.py
        DA:1,1
        DA:2,0
        end_of_record
        SF:app.py
        DA:1,1
        DA:2,0
        DA:3,1
        end_of_record
        SF:another.py
        DA:1,1
        end_of_record
        """
        mocker.patch("builtins.open", mocker.mock_open(read_data=lcov_data))
        processor = CoverageProcessor("report.lcov", "app.py", "lcov")
        covered_lines, missed_lines, coverage_pct = processor.parse_coverage_report_lcov()
        assert covered_lines == [1, 3], "Expected lines 1 and 3 to be covered for app.py"
        assert missed_lines == [2], "Expected line 2 to be missed for app.py"
        assert coverage_pct == 2/3, "Expected 66.67% coverage for app.py"

<<<<<<< HEAD
    def test_parse_coverage_report_unsupported_type(self, mocker):
        mocker.patch(
            "cover_agent.CoverageProcessor.CoverageProcessor.extract_package_and_class_java",
            return_value=("com.example", "Example"),
        )

        processor = CoverageProcessor(
            "path/to/coverage_report.html", "path/to/MyClass.java", "jacoco"
        )
        with pytest.raises(
            ValueError, match="Unsupported JaCoCo code coverage report format: html"
        ):
            processor.parse_coverage_report_jacoco()

    def test_parse_missed_covered_lines_jacoco_xml_no_source_file(self, mocker):
        #, mock_xml_tree
        mocker.patch(
            "cover_agent.CoverageProcessor.CoverageProcessor.extract_package_and_class_java",
            return_value=("com.example", "Example"),
        )

        xml_str = """<report>
                        <package name="path/to">
                            <sourcefile name="MyClass.java">
                                <counter type="INSTRUCTION" missed="53" covered="387"/>
                                <counter type="BRANCH" missed="2" covered="6"/>
                                <counter type="LINE" missed="9" covered="94"/>
                                <counter type="COMPLEXITY" missed="5" covered="23"/>
                                <counter type="METHOD" missed="3" covered="21"/>
                                <counter type="CLASS" missed="0" covered="1"/>
                            </sourcefile>
                        </package>
                    </report>"""

        mocker.patch(
            "xml.etree.ElementTree.parse",
            return_value=ET.ElementTree(ET.fromstring(xml_str))
        )

        processor = CoverageProcessor(
            "path/to/coverage_report.xml", "path/to/MySecondClass.java", "jacoco"
        )

        # Action
        missed, covered = processor.parse_missed_covered_lines_jacoco_xml(
            "MySecondClass"
        )

        # Assert
        assert missed == 0
        assert covered == 0

    def test_parse_missed_covered_lines_jacoco_xml(self, mocker):
        #, mock_xml_tree
        mocker.patch(
            "cover_agent.CoverageProcessor.CoverageProcessor.extract_package_and_class_java",
            return_value=("com.example", "Example"),
        )

        xml_str = """<report>
                        <package name="path/to">
                            <sourcefile name="MyClass.java">
                                <counter type="INSTRUCTION" missed="53" covered="387"/>
                                <counter type="BRANCH" missed="2" covered="6"/>
                                <counter type="LINE" missed="9" covered="94"/>
                                <counter type="COMPLEXITY" missed="5" covered="23"/>
                                <counter type="METHOD" missed="3" covered="21"/>
                                <counter type="CLASS" missed="0" covered="1"/>
                            </sourcefile>
                        </package>
                    </report>"""

        mocker.patch(
            "xml.etree.ElementTree.parse",
            return_value=ET.ElementTree(ET.fromstring(xml_str))
        )

        processor = CoverageProcessor(
            "path/to/coverage_report.xml", "path/to/MyClass.java", "jacoco"
        )

        # Action
        missed, covered = processor.parse_missed_covered_lines_jacoco_xml(
            "MyClass"
        )

        # Assert
        assert missed == 9
        assert covered == 94

    def test_get_file_extension_with_valid_file_extension(self):
        processor = CoverageProcessor(
            "path/to/coverage_report.xml", "path/to/MyClass.java", "jacoco"
        )

        file_extension = processor.get_file_extension("coverage_report.xml")

        # Assert
        assert file_extension == 'xml'

    def test_get_file_extension_with_no_file_extension(self):
        processor = CoverageProcessor(
            "path/to/coverage_report", "path/to/MyClass.java", "jacoco"
        )

        file_extension = processor.get_file_extension("coverage_report")

        # Assert
        assert file_extension is ''
=======
    def test_parse_coverage_report_lcov_with_feature_flag(self, mocker):
        mock_parse_lcov = mocker.patch("cover_agent.CoverageProcessor.CoverageProcessor.parse_coverage_report_lcov", return_value=([], [], 0.0))
        processor = CoverageProcessor("fake_path", "app.py", "lcov", use_report_coverage_feature_flag=True)
        result = processor.parse_coverage_report()
        mock_parse_lcov.assert_called_once()
        assert result == ([], [], 0.0), "Expected result to be ([], [], 0.0)"


    def test_parse_coverage_report_cobertura_with_feature_flag(self, mocker):
        mock_parse_cobertura = mocker.patch("cover_agent.CoverageProcessor.CoverageProcessor.parse_coverage_report_cobertura", return_value=([], [], 0.0))
        processor = CoverageProcessor("fake_path", "app.py", "cobertura", use_report_coverage_feature_flag=True)
        result = processor.parse_coverage_report()
        mock_parse_cobertura.assert_called_once()
        assert result == ([], [], 0.0), "Expected result to be ([], [], 0.0)"


    def test_parse_coverage_report_jacoco(self, mocker):
        mock_parse_jacoco = mocker.patch("cover_agent.CoverageProcessor.CoverageProcessor.parse_coverage_report_jacoco", return_value=([], [], 0.0))
        processor = CoverageProcessor("fake_path", "app.py", "jacoco", use_report_coverage_feature_flag=True)
        result = processor.parse_coverage_report()
        mock_parse_jacoco.assert_called_once()
        assert result == ([], [], 0.0), "Expected result to be ([], [], 0.0)"


    def test_parse_coverage_report_cobertura_filename_not_found(self, mock_xml_tree, processor):
        covered_lines, missed_lines, coverage_pct = processor.parse_coverage_report_cobertura("non_existent_file.py")
        assert covered_lines == [], "Expected no covered lines"
        assert missed_lines == [], "Expected no missed lines"
        assert coverage_pct == 0.0, "Expected 0% coverage"


    def test_parse_coverage_report_lcov_file_read_error(self, mocker):
        mocker.patch("builtins.open", side_effect=IOError("File read error"))
        processor = CoverageProcessor("report.lcov", "app.py", "lcov")
        with pytest.raises(IOError, match="File read error"):
            processor.parse_coverage_report_lcov()


    def test_parse_coverage_report_cobertura_all_files(self, mock_xml_tree, processor):
        coverage_data = processor.parse_coverage_report_cobertura()
        expected_data = {
            "app.py": ([1], [2], 0.5)
        }
        assert coverage_data == expected_data, "Expected coverage data for all files"


    def test_parse_coverage_report_unsupported_type_with_feature_flag(self):
        processor = CoverageProcessor("fake_path", "app.py", "unsupported_type", use_report_coverage_feature_flag=True)
        with pytest.raises(ValueError, match="Unsupported coverage report type: unsupported_type"):
            processor.parse_coverage_report()
>>>>>>> 32b2058f
<|MERGE_RESOLUTION|>--- conflicted
+++ resolved
@@ -248,7 +248,6 @@
         assert missed_lines == [2], "Expected line 2 to be missed for app.py"
         assert coverage_pct == 2/3, "Expected 66.67% coverage for app.py"
 
-<<<<<<< HEAD
     def test_parse_coverage_report_unsupported_type(self, mocker):
         mocker.patch(
             "cover_agent.CoverageProcessor.CoverageProcessor.extract_package_and_class_java",
@@ -358,7 +357,7 @@
 
         # Assert
         assert file_extension is ''
-=======
+
     def test_parse_coverage_report_lcov_with_feature_flag(self, mocker):
         mock_parse_lcov = mocker.patch("cover_agent.CoverageProcessor.CoverageProcessor.parse_coverage_report_lcov", return_value=([], [], 0.0))
         processor = CoverageProcessor("fake_path", "app.py", "lcov", use_report_coverage_feature_flag=True)
@@ -408,5 +407,4 @@
     def test_parse_coverage_report_unsupported_type_with_feature_flag(self):
         processor = CoverageProcessor("fake_path", "app.py", "unsupported_type", use_report_coverage_feature_flag=True)
         with pytest.raises(ValueError, match="Unsupported coverage report type: unsupported_type"):
-            processor.parse_coverage_report()
->>>>>>> 32b2058f
+            processor.parse_coverage_report()