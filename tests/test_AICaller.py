--- conflicted
+++ resolved
@@ -48,8 +48,4 @@
         with pytest.raises(Exception) as exc_info:
             ai_caller.call_model(prompt)
 
-<<<<<<< HEAD
-        assert str(exc_info.value) == 'list index out of range'
-=======
-        assert str(exc_info.value) == "list index out of range"
->>>>>>> 4cbfe4e8
+        assert str(exc_info.value) == "list index out of range"