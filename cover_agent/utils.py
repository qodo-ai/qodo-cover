--- conflicted
+++ resolved
@@ -332,19 +332,17 @@
         type=str,
         default="main",
     )
-<<<<<<< HEAD
-parser.add_argument(
+    parser.add_argument(
     "--max-run-time",
     type=int,
     default=30,
     help="Maximum time (in seconds) allowed for test execution. Overrides the value in configuration.toml if provided. Defaults to 30 sec",
 )
-parser.add_argument(
+    parser.add_argument(
     "--record-mode",
     action="store_true",
     help="Enable record mode for LLM responses. Default: False.",
 )
-=======
     parser.add_argument(
         "--record-mode",
         action="store_true",
@@ -356,7 +354,7 @@
         default=False,
         help="Suppress all generated log files (HTML, logs, DB files).",
     )
->>>>>>> 33c2e583
+
     return parser.parse_args()
 
 
