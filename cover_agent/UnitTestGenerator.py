import datetime
import logging
import os
import re
import json
from wandb.sdk.data_types.trace_tree import Trace

from cover_agent.Runner import Runner
from cover_agent.CoverageProcessor import CoverageProcessor
from cover_agent.CustomLogger import CustomLogger
from cover_agent.PromptBuilder import PromptBuilder
from cover_agent.AICaller import AICaller
from cover_agent.FilePreprocessor import FilePreprocessor
from cover_agent.utils import load_yaml
from cover_agent.settings.config_loader import get_settings


class UnitTestGenerator:
    def __init__(
        self,
        source_file_path: str,
        test_file_path: str,
        code_coverage_report_path: str,
        test_command: str,
        llm_model: str,
        api_base: str = "",
        test_command_dir: str = os.getcwd(),
        included_files: list = None,
        coverage_type="cobertura",
        desired_coverage: int = 90,  # Default to 90% coverage if not specified
        additional_instructions: str = "",
        use_report_coverage_feature_flag: bool = False,
    ):
        """
        Initialize the UnitTestGenerator class with the provided parameters.

        Parameters:
            source_file_path (str): The path to the source file being tested.
            test_file_path (str): The path to the test file where generated tests will be written.
            code_coverage_report_path (str): The path to the code coverage report file.
            test_command (str): The command to run tests.
            llm_model (str): The language model to be used for test generation.
            api_base (str, optional): The base API url to use in case model is set to Ollama or Hugging Face. Defaults to an empty string.
            test_command_dir (str, optional): The directory where the test command should be executed. Defaults to the current working directory.
            included_files (list, optional): A list of paths to included files. Defaults to None.
            coverage_type (str, optional): The type of coverage report. Defaults to "cobertura".
            desired_coverage (int, optional): The desired coverage percentage. Defaults to 90.
            additional_instructions (str, optional): Additional instructions for test generation. Defaults to an empty string.
            use_report_coverage_feature_flag (bool, optional): Setting this to True considers the coverage of all the files in the coverage report. 
                                                               This means we consider a test as good if it increases coverage for a different 
                                                               file other than the source file. Defaults to False.

        Returns:
            None
        """
        # Class variables
        self.source_file_path = source_file_path
        self.test_file_path = test_file_path
        self.code_coverage_report_path = code_coverage_report_path
        self.test_command = test_command
        self.test_command_dir = test_command_dir
        self.included_files = self.get_included_files(included_files)
        self.coverage_type = coverage_type
        self.desired_coverage = desired_coverage
        self.additional_instructions = additional_instructions
        self.language = self.get_code_language(source_file_path)
        self.use_report_coverage_feature_flag = use_report_coverage_feature_flag
        self.last_coverage_percentages = {}

        # Objects to instantiate
        self.ai_caller = AICaller(model=llm_model, api_base=api_base)

        # Get the logger instance from CustomLogger
        self.logger = CustomLogger.get_logger(__name__)

        # States to maintain within this class
        self.preprocessor = FilePreprocessor(self.test_file_path)
        self.failed_test_runs = []
        self.total_input_token_count = 0
        self.total_output_token_count = 0

        # Run coverage and build the prompt
        self.run_coverage()
        self.prompt = self.build_prompt()

    def get_code_language(self, source_file_path):
        """
        Get the programming language based on the file extension of the provided source file path.

        Parameters:
            source_file_path (str): The path to the source file for which the programming language needs to be determined.

        Returns:
            str: The programming language inferred from the file extension of the provided source file path. Defaults to 'unknown' if the language cannot be determined.
        """
        # Retrieve the mapping of languages to their file extensions from settings
        language_extension_map_org = get_settings().language_extension_map_org

        # Initialize a dictionary to map file extensions to their corresponding languages
        extension_to_language = {}

        # Populate the extension_to_language dictionary
        for language, extensions in language_extension_map_org.items():
            for ext in extensions:
                extension_to_language[ext] = language

        # Extract the file extension from the source file path
        extension_s = "." + source_file_path.rsplit(".")[-1]

        # Initialize the default language name as 'unknown'
        language_name = "unknown"

        # Check if the extracted file extension is in the dictionary
        if extension_s and (extension_s in extension_to_language):
            # Set the language name based on the file extension
            language_name = extension_to_language[extension_s]

        # Return the language name in lowercase
        return language_name.lower()

    def run_coverage(self):
        """
        Perform an initial build/test command to generate coverage report and get a baseline.

        Parameters:
        - None

        Returns:
        - None
        """
        # Perform an initial build/test command to generate coverage report and get a baseline
        self.logger.info(
            f'Running build/test command to generate coverage report: "{self.test_command}"'
        )
        stdout, stderr, exit_code, time_of_test_command = Runner.run_command(
            command=self.test_command, cwd=self.test_command_dir
        )
        assert (
            exit_code == 0
        ), f'Fatal: Error running test command. Are you sure the command is correct? "{self.test_command}"\nExit code {exit_code}. \nStdout: \n{stdout} \nStderr: \n{stderr}'

        # Instantiate CoverageProcessor and process the coverage report
        coverage_processor = CoverageProcessor(
            file_path=self.code_coverage_report_path,
            src_file_path=self.source_file_path,
            coverage_type=self.coverage_type,
            use_report_coverage_feature_flag=self.use_report_coverage_feature_flag
        )

        # Use the process_coverage_report method of CoverageProcessor, passing in the time the test command was executed
        try:
            if self.use_report_coverage_feature_flag:
                self.logger.info(
                    "Using the report coverage feature flag to process the coverage report"
                )
                file_coverage_dict = coverage_processor.process_coverage_report(
                    time_of_test_command=time_of_test_command
                )
                total_lines_covered = 0
                total_lines_missed = 0
                total_lines = 0
                for key in file_coverage_dict:
                    lines_covered, lines_missed, percentage_covered = (
                        file_coverage_dict[key]
                    )
                    total_lines_covered += len(lines_covered)
                    total_lines_missed += len(lines_missed)
                    total_lines += len(lines_covered) + len(lines_missed)
                    if key == self.source_file_path:
                        self.last_source_file_coverage = percentage_covered
                    if key not in self.last_coverage_percentages:
                        self.last_coverage_percentages[key] =  0
                    self.last_coverage_percentages[key] = percentage_covered
                percentage_covered = total_lines_covered / total_lines

                self.logger.info(
                    f"Total lines covered: {total_lines_covered}, Total lines missed: {total_lines_missed}, Total lines: {total_lines}"
                )
                self.logger.info(    
                    f"coverage: Percentage {round(percentage_covered * 100, 2)}%"
                )
            else:
                lines_covered, lines_missed, percentage_covered = (
                    coverage_processor.process_coverage_report(
                        time_of_test_command=time_of_test_command
                    )
                )

            # Process the extracted coverage metrics
            self.current_coverage = percentage_covered
            self.code_coverage_report = f"Lines covered: {lines_covered}\nLines missed: {lines_missed}\nPercentage covered: {round(percentage_covered * 100, 2)}%"
        except AssertionError as error:
            # Handle the case where the coverage report does not exist or was not updated after the test command
            self.logger.error(f"Error in coverage processing: {error}")
            # Optionally, re-raise the error or handle it as deemed appropriate for your application
            raise
        except (ValueError, NotImplementedError) as e:
            # Handle errors related to unsupported coverage report types or issues in parsing
            self.logger.warning(f"Error parsing coverage report: {e}")
            self.logger.info(
                "Will default to using the full coverage report. You will need to check coverage manually for each passing test."
            )
            with open(self.code_coverage_report_path, "r") as f:
                self.code_coverage_report = f.read()

    @staticmethod
    def get_included_files(included_files):
        """
        A method to read and concatenate the contents of included files into a single string.

        Parameters:
            included_files (list): A list of paths to included files.

        Returns:
            str: A string containing the concatenated contents of the included files, or an empty string if the input list is empty.
        """
        if included_files:
            included_files_content = []
            file_names = []
            for file_path in included_files:
                try:
                    with open(file_path, "r") as file:
                        included_files_content.append(file.read())
                        file_names.append(file_path)
                except IOError as e:
                    print(f"Error reading file {file_path}: {str(e)}")
            out_str = ""
            if included_files_content:
                for i, content in enumerate(included_files_content):
                    out_str += (
                        f"file_path: `{file_names[i]}`\ncontent:\n```\n{content}\n```\n"
                    )

            return out_str.strip()
        return ""

    def build_prompt(self):
        """
        Builds a prompt using the provided information to be used for generating tests.

        This method checks for the existence of failed test runs and then calls the PromptBuilder class to construct the prompt.
        The prompt includes details such as the source file path, test file path, code coverage report, included files,
        additional instructions, failed test runs, and the programming language being used.

        Returns:
            str: The generated prompt to be used for test generation.
        """
        # Check for existence of failed tests:
        if not self.failed_test_runs:
            failed_test_runs_value = ""
        else:
            failed_test_runs_value = ""
            try:
                for failed_test in self.failed_test_runs:
                    failed_test_dict = failed_test.get("code", {})
                    if not failed_test_dict:
                        continue
                    # dump dict to str
                    code = json.dumps(failed_test_dict)
                    if "error_message" in failed_test:
                        error_message = failed_test["error_message"]
                    else:
                        error_message = None
                    failed_test_runs_value += f"Failed Test:\n```\n{code}\n```\n"
                    if error_message:
                        failed_test_runs_value += (
                            f"Error message for test above:\n{error_message}\n\n\n"
                        )
                    else:
                        failed_test_runs_value += "\n\n"
            except Exception as e:
                self.logger.error(f"Error processing failed test runs: {e}")
                failed_test_runs_value = ""
        self.failed_test_runs = (
            []
        )  # Reset the failed test runs. we don't want a list which grows indefinitely, and will take all the prompt tokens

        # Call PromptBuilder to build the prompt
        self.prompt_builder = PromptBuilder(
            source_file_path=self.source_file_path,
            test_file_path=self.test_file_path,
            code_coverage_report=self.code_coverage_report,
            included_files=self.included_files,
            additional_instructions=self.additional_instructions,
            failed_test_runs=failed_test_runs_value,
            language=self.language,
        )

        return self.prompt_builder.build_prompt()

    def initial_test_suite_analysis(self):
        """
        Perform the initial analysis of the test suite structure.

        This method iterates through a series of attempts to analyze the test suite structure by interacting with the AI model.
        It constructs prompts based on specific files and calls to the AI model to gather information such as test headers indentation,
        relevant line numbers for inserting new tests, and relevant line numbers for inserting imports.
        The method handles multiple attempts to gather this information and raises exceptions if the analysis fails.

        Raises:
            Exception: If the test headers indentation cannot be analyzed successfully.
            Exception: If the relevant line number to insert new tests cannot be determined.

        Returns:
            None
        """
        try:
            test_headers_indentation = None
            allowed_attempts = 3
            counter_attempts = 0
            while (
                test_headers_indentation is None and counter_attempts < allowed_attempts
            ):
                prompt_headers_indentation = self.prompt_builder.build_prompt_custom(
                    file="analyze_suite_test_headers_indentation"
                )
                response, prompt_token_count, response_token_count = (
                    self.ai_caller.call_model(prompt=prompt_headers_indentation)
                )
                self.total_input_token_count += prompt_token_count
                self.total_output_token_count += response_token_count
                tests_dict = load_yaml(response)
                test_headers_indentation = tests_dict.get(
                    "test_headers_indentation", None
                )
                counter_attempts += 1

            if test_headers_indentation is None:
                raise Exception("Failed to analyze the test headers indentation")

            relevant_line_number_to_insert_tests_after = None
            relevant_line_number_to_insert_imports_after = None
            allowed_attempts = 3
            counter_attempts = 0
            while (
                not relevant_line_number_to_insert_tests_after
                and counter_attempts < allowed_attempts
            ):
                prompt_test_insert_line = self.prompt_builder.build_prompt_custom(
                    file="analyze_suite_test_insert_line"
                )
                response, prompt_token_count, response_token_count = (
                    self.ai_caller.call_model(prompt=prompt_test_insert_line)
                )
                self.total_input_token_count += prompt_token_count
                self.total_output_token_count += response_token_count
                tests_dict = load_yaml(response)
                relevant_line_number_to_insert_tests_after = tests_dict.get(
                    "relevant_line_number_to_insert_tests_after", None
                )
                relevant_line_number_to_insert_imports_after = tests_dict.get(
                    "relevant_line_number_to_insert_imports_after", None
                )
                counter_attempts += 1

            if not relevant_line_number_to_insert_tests_after:
                raise Exception(
                    "Failed to analyze the relevant line number to insert new tests"
                )

            self.test_headers_indentation = test_headers_indentation
            self.relevant_line_number_to_insert_tests_after = (
                relevant_line_number_to_insert_tests_after
            )
            self.relevant_line_number_to_insert_imports_after = (
                relevant_line_number_to_insert_imports_after
            )
        except Exception as e:
            self.logger.error(f"Error during initial test suite analysis: {e}")
            raise Exception("Error during initial test suite analysis")

    def generate_tests(self, max_tokens=4096, dry_run=False):
        """
        Generate tests using the AI model based on the constructed prompt.

        This method generates tests by calling the AI model with the constructed prompt.
        It handles both dry run and actual test generation scenarios. In a dry run, it returns canned test responses.
        In the actual run, it calls the AI model with the prompt and processes the response to extract test
        information such as test tags, test code, test name, and test behavior.

        Parameters:
            max_tokens (int, optional): The maximum number of tokens to use for generating tests. Defaults to 4096.
            dry_run (bool, optional): A flag indicating whether to perform a dry run without calling the AI model. Defaults to False.

        Returns:
            dict: A dictionary containing the generated tests with test tags, test code, test name, and test behavior. If an error occurs during test generation, an empty dictionary is returned.

        Raises:
            Exception: If there is an error during test generation, such as a parsing error while processing the AI model response.
        """
        self.prompt = self.build_prompt()

        if dry_run:
            response = "```def test_something():\n    pass```\n```def test_something_else():\n    pass```\n```def test_something_different():\n    pass```"
        else:
            response, prompt_token_count, response_token_count = (
                self.ai_caller.call_model(prompt=self.prompt, max_tokens=max_tokens)
            )
<<<<<<< HEAD
            self.logger.info(
                f"Total token used count for LLM model {self.ai_caller.model}: {prompt_token_count + response_token_count}"
            )
=======
            self.total_input_token_count += prompt_token_count
            self.total_output_token_count += response_token_count
>>>>>>> 9634b99f
        try:
            tests_dict = load_yaml(
                response,
                keys_fix_yaml=["test_tags", "test_code", "test_name", "test_behavior"],
            )
            if tests_dict is None:
                return {}
        except Exception as e:
            self.logger.error(f"Error during test generation: {e}")
            # Record the error as a failed test attempt
            fail_details = {
                "status": "FAIL",
                "reason": f"Parsing error: {e}",
                "exit_code": None,  # No exit code as it's a parsing issue
                "stderr": str(e),
                "stdout": "",  # No output expected from a parsing error
                "test": response,  # Use the response that led to the error
            }
            # self.failed_test_runs.append(fail_details)
            tests_dict = []

        return tests_dict

    def validate_test(self, generated_test: dict, generated_tests_dict: dict, num_attempts=1):
        """
        Validate a generated test by inserting it into the test file, running the test, and checking for pass/fail.

        Parameters:
            generated_test (dict): The generated test to validate, containing test code and additional imports.
            generated_tests_dict (dict): A dictionary containing information about the generated tests.
            num_attempts (int, optional): The number of attempts to run the test. Defaults to 1.

        Returns:
            dict: A dictionary containing the status of the test validation, including pass/fail status, exit code, stderr, stdout, and the test details.

        Steps:
            0. Assume each generated test is a self-contained independent test.
            1. Extract the test code and additional imports from the generated test.
            2. Clean up the additional imports if necessary.
            3. Determine the relevant line numbers for inserting tests and imports.
            4. Adjust the indentation of the test code to match the required indentation.
            5. Insert the test code and additional imports into the test file at the relevant lines.
            6. Run the test using the Runner class.
            7. Check the exit code to determine if the test passed or failed.
            8. If the test failed, roll back the test file to its original content and log the failure.
            9. If the test passed, check if the code coverage has increased using the CoverageProcessor class.
            10. If the coverage has not increased, roll back the test file and log the failure.
            11. If the coverage has increased, update the current coverage and log the success.
            12. Handle any exceptions that occur during the validation process, log the errors, and roll back the test file if necessary.
            13. Log additional details and error messages for failed tests, and optionally, use the Trace class for detailed logging if 'WANDB_API_KEY' is present in the environment variables.
        """
        try:
            # Step 0: no pre-process.
            # We asked the model that each generated test should be a self-contained independent test
            test_code = generated_test.get("test_code", "").rstrip()
            additional_imports = generated_test.get("new_imports_code", "").strip()
            if (
                additional_imports
                and additional_imports[0] == '"'
                and additional_imports[-1] == '"'
            ):
                additional_imports = additional_imports.strip('"')

            # check if additional_imports only contains '"':
            if additional_imports and additional_imports == '""':
                additional_imports = ""
            relevant_line_number_to_insert_tests_after = (
                self.relevant_line_number_to_insert_tests_after
            )
            relevant_line_number_to_insert_imports_after = (
                self.relevant_line_number_to_insert_imports_after
            )

            needed_indent = self.test_headers_indentation
            # remove initial indent of the test code, and insert the needed indent
            test_code_indented = test_code
            if needed_indent:
                initial_indent = len(test_code) - len(test_code.lstrip())
                delta_indent = int(needed_indent) - initial_indent
                if delta_indent > 0:
                    test_code_indented = "\n".join(
                        [delta_indent * " " + line for line in test_code.split("\n")]
                    )
            test_code_indented = "\n" + test_code_indented.strip("\n") + "\n"
            if test_code_indented and relevant_line_number_to_insert_tests_after:

                # Step 1: Insert the generated test to the relevant line in the test file
                additional_imports_lines = ""
                with open(self.test_file_path, "r") as test_file:
                    original_content = test_file.read()  # Store original content
                original_content_lines = original_content.split("\n")
                test_code_lines = test_code_indented.split("\n")
                # insert the test code at the relevant line
                processed_test_lines = (
                    original_content_lines[:relevant_line_number_to_insert_tests_after]
                    + test_code_lines
                    + original_content_lines[
                        relevant_line_number_to_insert_tests_after:
                    ]
                )
                # insert the additional imports at line 'relevant_line_number_to_insert_imports_after'
                processed_test = "\n".join(processed_test_lines)
                if (
                    relevant_line_number_to_insert_imports_after
                    and additional_imports
                    and additional_imports not in processed_test
                ):
                    additional_imports_lines = additional_imports.split("\n")
                    processed_test_lines = (
                        processed_test_lines[
                            :relevant_line_number_to_insert_imports_after
                        ]
                        + additional_imports_lines
                        + processed_test_lines[
                            relevant_line_number_to_insert_imports_after:
                        ]
                    )
                processed_test = "\n".join(processed_test_lines)
                with open(self.test_file_path, "w") as test_file:
                    test_file.write(processed_test)
                    test_file.flush()

                # Step 2: Run the test using the Runner class
                # Run the test command multiple times if num_attempts > 1
                for i in range(num_attempts):
                    self.logger.info(
                        f'Running test with the following command: "{self.test_command}"'
                    )
                    stdout, stderr, exit_code, time_of_test_command = Runner.run_command(
                        command=self.test_command, cwd=self.test_command_dir
                    )
                    if exit_code != 0:
                        break
                

                # Step 3: Check for pass/fail from the Runner object
                if exit_code != 0:
                    # Test failed, roll back the test file to its original content
                    with open(self.test_file_path, "w") as test_file:
                        test_file.write(original_content)
                    self.logger.info(f"Skipping a generated test that failed")
                    fail_details = {
                        "status": "FAIL",
                        "reason": "Test failed",
                        "exit_code": exit_code,
                        "stderr": stderr,
                        "stdout": stdout,
                        "test": generated_test,
                    }

                    error_message = extract_error_message_python(fail_details["stdout"])
                    if error_message:
                        logging.error(f"Error message:\n{error_message}")

                    self.failed_test_runs.append(
                        {"code": generated_test, "error_message": error_message}
                    )  # Append failure details to the list

                    if "WANDB_API_KEY" in os.environ:
                        fail_details["error_message"] = error_message
                        root_span = Trace(
                            name="fail_details_"
                            + datetime.datetime.now().strftime("%Y-%m-%d_%H-%M-%S"),
                            kind="llm",  # kind can be "llm", "chain", "agent" or "tool
                            inputs={"test_code": fail_details["test"]},
                            outputs=fail_details,
                        )
                        root_span.log(name="inference")

                    return fail_details

                # If test passed, check for coverage increase
                try:
                    # Step 4: Check that the coverage has increased using the CoverageProcessor class
                    new_coverage_processor = CoverageProcessor(
                        file_path=self.code_coverage_report_path,
                        src_file_path=self.source_file_path,
                        coverage_type=self.coverage_type,
                        use_report_coverage_feature_flag=self.use_report_coverage_feature_flag,
                    )
                    coverage_percentages = {}

                    if self.use_report_coverage_feature_flag:
                        self.logger.info(
                            "Using the report coverage feature flag to process the coverage report"
                        )
                        file_coverage_dict = new_coverage_processor.process_coverage_report(
                            time_of_test_command=time_of_test_command
                        )
                        total_lines_covered = 0
                        total_lines_missed = 0
                        total_lines = 0
                        for key in file_coverage_dict:
                            lines_covered, lines_missed, percentage_covered = (
                                file_coverage_dict[key]
                            )
                            total_lines_covered += len(lines_covered)
                            total_lines_missed += len(lines_missed)
                            total_lines += len(lines_covered) + len(lines_missed)
                            if key not in coverage_percentages:
                                coverage_percentages[key] = 0
                            coverage_percentages[key] = percentage_covered

                        new_percentage_covered = total_lines_covered / total_lines
                    else:
                        _, _, new_percentage_covered = (
                            new_coverage_processor.process_coverage_report(
                                time_of_test_command=time_of_test_command
                            )
                        )

                    if new_percentage_covered <= self.current_coverage:
                        # Coverage has not increased, rollback the test by removing it from the test file
                        with open(self.test_file_path, "w") as test_file:
                            test_file.write(original_content)
                            test_file.flush()
                        self.logger.info(
                            "Test did not increase coverage. Rolling back."
                        )
                        fail_details = {
                            "status": "FAIL",
                            "reason": "Coverage did not increase",
                            "exit_code": exit_code,
                            "stderr": stderr,
                            "stdout": stdout,
                            "test": generated_test,
                        }
                        self.failed_test_runs.append(
                            {
                                "code": fail_details["test"],
                                "error_message": "did not increase code coverage",
                            }
                        )  # Append failure details to the list

                        if "WANDB_API_KEY" in os.environ:
                            root_span = Trace(
                                name="fail_details_"
                                + datetime.datetime.now().strftime("%Y-%m-%d_%H-%M-%S"),
                                kind="llm",  # kind can be "llm", "chain", "agent" or "tool
                                inputs={"test_code": fail_details["test"]},
                                outputs=fail_details,
                            )
                            root_span.log(name="inference")

                        return fail_details
                except Exception as e:
                    # Handle errors gracefully
                    self.logger.error(f"Error during coverage verification: {e}")
                    # roll back even in case of error
                    with open(self.test_file_path, "w") as test_file:
                        test_file.write(original_content)
                        test_file.flush()

                    fail_details = {
                        "status": "FAIL",
                        "reason": "Runtime error",
                        "exit_code": exit_code,
                        "stderr": stderr,
                        "stdout": stdout,
                        "test": generated_test,
                    }
                    self.failed_test_runs.append(
                        {
                            "code": fail_details["test"],
                            "error_message": "coverage verification error",
                        }
                    )  # Append failure details to the list
                    return fail_details

                # If we got here, everything passed and coverage increased - update current coverage and log success,
                # and increase 'relevant_line_number_to_insert_tests_after' by the number of imports lines added
                self.relevant_line_number_to_insert_tests_after += len(
                    additional_imports_lines
                )  # this is important, otherwise the next test will be inserted at the wrong line

                self.current_coverage = new_percentage_covered


                for key in coverage_percentages:
                    if key not in self.last_coverage_percentages:
                        self.last_coverage_percentages[key] = 0
                    if coverage_percentages[key] > self.last_coverage_percentages[key] and key == self.source_file_path.split("/")[-1]:
                        self.logger.info(
                            f"Coverage for provided source file: {key} increased from {round(self.last_coverage_percentages[key] * 100, 2)} to {round(coverage_percentages[key] * 100, 2)}"
                        )
                    elif coverage_percentages[key] > self.last_coverage_percentages[key]:
                        self.logger.info(
                            f"Coverage for non-source file: {key} increased from {round(self.last_coverage_percentages[key] * 100, 2)} to {round(coverage_percentages[key] * 100, 2)}"
                        )
                    self.last_coverage_percentages[key] = coverage_percentages[key]

                self.logger.info(
                    f"Test passed and coverage increased. Current coverage: {round(new_percentage_covered * 100, 2)}%"
                )
                return {
                    "status": "PASS",
                    "reason": "",
                    "exit_code": exit_code,
                    "stderr": stderr,
                    "stdout": stdout,
                    "test": generated_test,
                }
        except Exception as e:
            self.logger.error(f"Error validating test: {e}")
            return {
                "status": "FAIL",
                "reason": f"Error validating test: {e}",
                "exit_code": None,
                "stderr": str(e),
                "stdout": "",
                "test": generated_test,
            }


def extract_error_message_python(fail_message):
    """
    Extracts and returns the error message from the provided failure message.

    Parameters:
        fail_message (str): The failure message containing the error message to be extracted.

    Returns:
        str: The extracted error message from the failure message, or an empty string if no error message is found.

    """
    try:
        # Define a regular expression pattern to match the error message
        MAX_LINES = 20
        pattern = r"={3,} FAILURES ={3,}(.*?)(={3,}|$)"
        match = re.search(pattern, fail_message, re.DOTALL)
        if match:
            err_str = match.group(1).strip("\n")
            err_str_lines = err_str.split("\n")
            if len(err_str_lines) > MAX_LINES:
                # show last MAX_lines lines
                err_str = "...\n" + "\n".join(err_str_lines[-MAX_LINES:])
            return err_str
        return ""
    except Exception as e:
        logging.error(f"Error extracting error message: {e}")
        return ""<|MERGE_RESOLUTION|>--- conflicted
+++ resolved
@@ -396,14 +396,11 @@
             response, prompt_token_count, response_token_count = (
                 self.ai_caller.call_model(prompt=self.prompt, max_tokens=max_tokens)
             )
-<<<<<<< HEAD
             self.logger.info(
                 f"Total token used count for LLM model {self.ai_caller.model}: {prompt_token_count + response_token_count}"
             )
-=======
             self.total_input_token_count += prompt_token_count
             self.total_output_token_count += response_token_count
->>>>>>> 9634b99f
         try:
             tests_dict = load_yaml(
                 response,
