--- conflicted
+++ resolved
@@ -27,11 +27,8 @@
     return wrapper
 
 class AICaller:
-<<<<<<< HEAD
-    def __init__(self, model: str, api_base: str = "", api_version: str = ""):
-=======
-    def __init__(self, model: str, api_base: str = "", enable_retry=True):
->>>>>>> 6aefef81
+    def __init__(self, model: str, api_base: str = ""):
+    def __init__(self, model: str, api_base: str = "", api_version: str = "", enable_retry=True):
         """
         Initializes an instance of the AICaller class.
 
@@ -42,11 +39,8 @@
         """
         self.model = model
         self.api_base = api_base
-<<<<<<< HEAD
         self.api_version = api_version
-=======
         self.enable_retry = enable_retry
->>>>>>> 6aefef81
 
     @conditional_retry  # You can access self.enable_retry here
     def call_model(self, prompt: dict, max_tokens=4096, stream=True):
